--- conflicted
+++ resolved
@@ -1,9 +1,6 @@
 pytest
-<<<<<<< HEAD
 torch
 coverage
-=======
 pytest-cov
 adlfs
->>>>>>> 802bbd55
 -r requirements.txt